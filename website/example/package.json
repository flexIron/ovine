{
  "name": "@ovine/example",
  "version": "0.0.8",
  "description": "your awesome project.",
  "private": true,
  "scripts": {
    "gen:static": "node-sass -v && yarn scss && yarn dll",
    "start": "ovine dev --mock",
    "dev": "ovine dev --no-dll --mock",
    "dev:lib": "rm -rf ./node_modules/@ovine/core && export DEV_LIB=true && ovine dev --no-dll --mock --host=0.0.0.0",
<<<<<<< HEAD
    "build": "ovine build --mock",
    "build:staging": "ovine build --env=staging",
    "build:test": "ovine build --mock",
=======
    "build:test": "yarn eslint && ovine build --mock",
    "build:staging": "yarn eslint && ovine build --env=staging",
>>>>>>> 15c25f86
    "open:dist": "http-server ./dist -i -g -c5 -o / -p 7051 -P http://0.0.0.0:7051?",
    "scss": "ovine scss",
    "dll": "ovine dll",
    "ovine": "ovine",
    "clean": "rimraf ./node_modules/.cache",
    "pretty": "prettier --loglevel warn --write --config .prettierrc \"**/*.{md,yml,json,yaml,css}\"",
    "eslint": "eslint --cache \"**/*.{js,jsx,ts,tsx}\" --fix",
    "dev:core": "cd ../../packages/core && yarn dev",
    "dev:cli": "cd ../../packages/cli && yarn dev",
    "dev:craft": "cd ../../packages/craft && yarn dev",
    "cp:lib:cli": "rimraf ./node_modules/@ovine/cli && cp -rf ../../packages/cli ./node_modules/@ovine/cli",
    "cp:lib:core": "rimraf ./node_modules/@ovine/core && cp -rf ../../packages/core ./node_modules/@ovine/core",
    "cp:lib:craft": "rimraf ./node_modules/@ovine/craft && cp -rf ../../packages/craft ./node_modules/@ovine/craft",
    "cp:lib": "yarn cp:lib:cli && yarn cp:lib:core && yarn cp:lib:craft",
    "test:build": "yarn cp:lib && ovine build --bundle-analyzer"
  },
  "dependencies": {
    "@ovine/cli": "file:../../packages/cli",
    "@ovine/core": "file:../../packages/core",
    "@ovine/craft": "file:../../packages/craft",
    "@hot-loader/react-dom": "^16.8.6",
    "immer": "^5.3.2",
    "lodash": "^4.17.15",
    "react": "^16.8.6",
    "react-router-dom": "^5.1.2",
    "styled-components": "^5.0.0",
    "whatwg-fetch": "^3.0.0"
  },
  "devDependencies": {
    "@types/lodash": "^4.14.149",
    "@types/react": "^16.8.6",
    "@types/react-router-dom": "^5.1.0",
    "@types/styled-components": "^5.0.0",
    "@typescript-eslint/eslint-plugin": "^2.22.0",
    "@typescript-eslint/parser": "^2.22.0",
    "eslint": "^6.8.0",
    "eslint-config-airbnb": "^18.0.1",
    "eslint-config-prettier": "^6.7.0",
    "eslint-plugin-import": "^2.18.2",
    "eslint-plugin-react": "^7.16.0",
    "eslint-plugin-react-hooks": "^2.3.0",
    "husky": "^4.2.3",
    "lint-staged": "^10.0.7",
    "prettier": "^1.19.1"
  },
  "husky": {
    "hooks": {
      "pre-commit": "lint-staged"
    }
  },
  "lint-staged": {
    "*.{json,md}": "yarn pretty",
    "*.{js,jsx,ts,tsx}": "yarn eslint"
  },
  "engines": {
    "node": ">=10.9.0"
  },
  "browserslist": {
    "production": [
      ">0.2%",
      "not dead",
      "not op_mini all"
    ],
    "development": [
      "last 1 chrome version",
      "last 1 firefox version",
      "last 1 safari version"
    ]
  }
}<|MERGE_RESOLUTION|>--- conflicted
+++ resolved
@@ -8,14 +8,8 @@
     "start": "ovine dev --mock",
     "dev": "ovine dev --no-dll --mock",
     "dev:lib": "rm -rf ./node_modules/@ovine/core && export DEV_LIB=true && ovine dev --no-dll --mock --host=0.0.0.0",
-<<<<<<< HEAD
-    "build": "ovine build --mock",
-    "build:staging": "ovine build --env=staging",
-    "build:test": "ovine build --mock",
-=======
     "build:test": "yarn eslint && ovine build --mock",
     "build:staging": "yarn eslint && ovine build --env=staging",
->>>>>>> 15c25f86
     "open:dist": "http-server ./dist -i -g -c5 -o / -p 7051 -P http://0.0.0.0:7051?",
     "scss": "ovine scss",
     "dll": "ovine dll",
